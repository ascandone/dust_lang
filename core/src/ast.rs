--- conflicted
+++ resolved
@@ -1,9 +1,5 @@
 use std::fmt;
-<<<<<<< HEAD
-use std::fmt::Display;
-=======
 use std::fmt::{Display, Formatter};
->>>>>>> 9aee58df
 
 pub type Program = Vec<Statement>;
 
